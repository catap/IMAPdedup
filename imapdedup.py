--- conflicted
+++ resolved
@@ -8,7 +8,7 @@
 #  Default behaviour is purely to mark the duplicates as deleted.  Some mail clients
 #  will allow you to view these and undelete them if you change your mind.
 #  
-#  Copyright (c) 2010 Quentin Stafford-Fraser.   All rights reserved, subject to the following:
+#  Copyright (c) 2013 Quentin Stafford-Fraser.   All rights reserved, subject to the following:
 #
 # 
 #   This is free software; you can redistribute it and/or modify
@@ -230,13 +230,10 @@
             
                 if options.dry_run:
                     print "If you had not selected the 'dry-run' option,\n%i messages would now be marked as 'deleted'." % (len(msgs_to_delete))
+
                 else:
-<<<<<<< HEAD
-                    print "Marking messages as deleted..."
+                    print "Marking %i messages as deleted..." % (len(msgs_to_delete))
                     # Deleting messages one at a time can be slow if there are many, so we batch them up
-=======
-                    print "Marking %i messages as deleted..." % (len(msgs_to_delete))
->>>>>>> 7830ad28
                     chunkSize = 30
                     if options.verbose: print "(in batches of %d)" % chunkSize
                     for i in xrange(0, len(msgs_to_delete), chunkSize):
